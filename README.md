--- conflicted
+++ resolved
@@ -25,14 +25,8 @@
 * file name of game to analyze 
 * path to GTP version of Leela, such as ./Leela0100GTP.exe or ./leela_0100_linux_x64, etc.
 * other parameters are optional
-<<<<<<< HEAD
-
-
-     sgfanalyze.py my_game.sgf --leela /PATH/TO/LEELA.exe
-=======
     
       sgfanalyze.py my_game.sgf --leela /PATH/TO/LEELA.exe
->>>>>>> 869646cf
 
 Some of available options:
 
